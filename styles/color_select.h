#ifndef STYLES_COLOR_SELECT_H
#define STYLES_COLOR_SELECT_H

#include "../functions/variation.h"
#include "../functions/svf.h"

// Usage: ColorSelect<SELECTION, TRANSITION, COLOR1, COLOR2, ...>
// SELECTION: function
// TRANSITION: transition
// COLOR1, COLOR2, ...:  COLOR
// Return value: COLOR
// Decides what color to return based on the current selection.
// The returned color will be selection % N (where N is the number of colors arguments).
// When the selection changes, the transition will be used to change from the old color to the new color.

template<class SELECTION, class TRANSITION, class... COLORS>
class ColorSelect {
public:
  ColorSelect() {
    if (is_same_type<SELECTION, Variation>::value) {
      BladeBase::HandleFeature(HANDLED_FEATURE_CHANGE_TICKED);
    }
  }
  void run(BladeBase* blade) {
    f_.run(blade);
    colors_.run(blade);
    int f = f_.calculate(blade);
    while(f < 0) f += sizeof...(COLORS) << 8;
    uint8_t selection = f % sizeof...(COLORS);
    if (selection != selection_) {
      // Start a transition
      old_selection_ = selection_;
      selection_ = f % sizeof...(COLORS);
      transition_.begin();
    }
    if (selection_ != old_selection_) {
      transition_.run(blade);
      if (!transition_.done()) return;
      old_selection_ = selection_;
    }
  }

private:
<<<<<<< HEAD
  SVFWrapper<SELECTION> f_;
  TRANSITION transition_;
=======
  PONUA SELECTION f_;
  PONUA TRANSITION transition_;
>>>>>>> 970aed66
  uint8_t selection_= 0;
  uint8_t old_selection_ = 0;
  PONUA MixHelper<COLORS...> colors_;
public:
  auto getColor(int led) -> decltype(transition_.getColor(colors_.getColor(selection_, led), colors_.getColor(selection_, led), led)) {
//    SCOPED_PROFILER();
    auto ret = colors_.getColor(selection_, led);
    if (selection_ != old_selection_) {
      auto old = colors_.getColor(old_selection_, led);
      return transition_.getColor(old, ret, led);
    }
    return ret;
  }
};

#endif<|MERGE_RESOLUTION|>--- conflicted
+++ resolved
@@ -41,13 +41,8 @@
   }
 
 private:
-<<<<<<< HEAD
-  SVFWrapper<SELECTION> f_;
-  TRANSITION transition_;
-=======
-  PONUA SELECTION f_;
+  PONUA SVFWrapper<SELECTION> f_;
   PONUA TRANSITION transition_;
->>>>>>> 970aed66
   uint8_t selection_= 0;
   uint8_t old_selection_ = 0;
   PONUA MixHelper<COLORS...> colors_;
