--- conflicted
+++ resolved
@@ -205,13 +205,8 @@
     ws2811_dma_done = false;
     pin_ = pin;
     
-<<<<<<< HEAD
     if (g_PWMInstances[instance] != WS2811_TIMER_INSTANCE) {
-      TRACE("proxy");
-=======
-    if (g_PWMInstances[instance] != TIMER_INSTANCE_TIM2) {
       TRACE(BLADE, "proxy");
->>>>>>> 0809685b
       // Proxy mode, make sure GPIO A/B doesn't fall asleep
       RCC->AHB2SMENR |= (RCC_AHB2SMENR_GPIOASMEN | RCC_AHB2SMENR_GPIOBSMEN);
       
