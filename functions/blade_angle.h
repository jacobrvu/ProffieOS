--- conflicted
+++ resolved
@@ -33,14 +33,8 @@
     return clampi32((v - min) * 32768.0f / (max - min), 0, 32768);
   }
 
-<<<<<<< HEAD
-  MIN min_;
-  MAX max_;
-=======
   PONUA MIN min_;
   PONUA MAX max_;
-  int value_;
->>>>>>> 5b9230d3
 };
 #else
 template<class MIN = Int<0>, class MAX = Int<32768>>
@@ -58,8 +52,8 @@
     return clampi32((v - min) * 32768.0f / (max - min), 0, 32768);
   }
 
-  SVFWrapper<MIN> min_;
-  SVFWrapper<MAX> max_;
+  PONUA SVFWrapper<MIN> min_;
+  PONUA SVFWrapper<MAX> max_;
 };
 #endif
 
