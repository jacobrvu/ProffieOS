#ifndef FUNCTIONS_SWING_SPEED_H
#define FUNCTIONS_SWING_SPEED_H

#include "../common/fuse.h"
#include "svf.h"

// Usage: SwingSpeed<MAX>
// Returns 0-32768 based on swing speed
// returned value: INTEGER
template<class MAX>
class SwingSpeedSVF {
 public:
  void run(BladeBase* blade) { max_.run(blade); }
 int calculate(BladeBase* blade) {
   max_.run(blade);
   float v = fusor.swing_speed() / max_.calculate(blade);
   return clampi32(v * 32768, 0, 32768);
  }
<<<<<<< HEAD
private:
  SVFWrapper<MAX> max_;
=======
  int getInteger(int led) { return value_; }
  PONUA MAX max_;
  int value_;
>>>>>>> 5b9230d3
};

template<class MAX>
using SwingSpeedX = SingleValueAdapter<SwingSpeedSVF<MAX>>;

template<int MAX>
using SwingSpeed = SwingSpeedX<Int<MAX>>;

#endif<|MERGE_RESOLUTION|>--- conflicted
+++ resolved
@@ -16,14 +16,8 @@
    float v = fusor.swing_speed() / max_.calculate(blade);
    return clampi32(v * 32768, 0, 32768);
   }
-<<<<<<< HEAD
 private:
-  SVFWrapper<MAX> max_;
-=======
-  int getInteger(int led) { return value_; }
-  PONUA MAX max_;
-  int value_;
->>>>>>> 5b9230d3
+  PONUA SVFWrapper<MAX> max_;
 };
 
 template<class MAX>
