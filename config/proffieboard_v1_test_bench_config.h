// This is a configuration file that I use to test proffieboard V1.
// This configuration has:
//   o Proffieboard V1 hardware.
//   o Three buttons
//   o A very weird 3-channel LED configuration. (TODO: Change to neopixels.)
// If you have a proffieboard V1 test rig, you may also want to use this configuration file.

#ifdef CONFIG_TOP

// Proffieboard config
#include "proffieboard_config.h"

// Number of simultaneously connected blades.
// (For interchangeable blades, see the blades[] array.)
#define NUM_BLADES 2

// Number of buttons
#define NUM_BUTTONS 3

// Dual power buttons means that clicking AUX will also turn the saber on.
// If not defined, AUX will go to next preset when off.
#define DUAL_POWER_BUTTONS

// Volume, useful range is about 0-2000.
#define VOLUME 200

// If you have two 144 LED/m strips in your blade, connect
// both of them to bladePin and drive them in parallel.
const unsigned int maxLedsPerStrip = 196;

// This defines how sensitive the clash detection is.
#define CLASH_THRESHOLD_G 1.0

// Feature defines, these let you turn off large blocks of code
// used for debugging.
#define ENABLE_AUDIO
#define ENABLE_MOTION
// #define ENABLE_SNOOZE
#define ENABLE_WS2811
// #define ENABLE_SERIAL
#define ENABLE_DEVELOPER_COMMANDS
// #define DISABLE_DIAGNOSTIC_COMMANDS
// #define SAVE_COLOR_CHANGE
// #define DISABLE_COLOR_CHANGE
// #define SAVE_STATE

// #define ENABLE_I2S_OUT
// #define ENABLE_SPDIF_OUT
// #define RFID_SERIAL Serial3

// Must be 20 characters or less.
// #define BLE_PASSWORD "password"

// FASTLED is experimental and untested right now
// #define ENABLE_FASTLED
// #define ENABLE_WATCHDOG
#define ENABLE_SD
// #define ENABLE_SERIALFLASH
//#define ENABLE_SSD1306

// #define ENABLE_DEBUG

#define IDLE_OFF_TIME 10000

// #define BLADE_DETECT_PIN aux2Pin

#endif

#ifdef CONFIG_PRESETS

typedef RandomFlicker<Rgb<200,200,200>, Rgb<40,40,40>> OnPulse;
typedef Pulsing<Rgb<128,128,128>, Rgb16<50,50,50>, 3000> OffPulse;

RFID_Command RFID_Commands[] = {
  { 0x0000000C04ULL /* green */, "change_preset", "0" },
  { 0x09003A8CDCULL,             "change_preset", "1" },
};

Preset testing_presets[] = {
  { "TeensySF", "tracks/cantina.wav", StyleNormalPtr<BLUE, WHITE, 300, 800>(),
    StylePtr<ColorCycle<Rgb<0,0,50>, 10, 35, Cyan, 90, 1000, 6000>>(),
    "BLUE" },
#if 0
  { "TeensySF", "tracks/venus.wav",
    // Doesn't always turn off all the way!
    StyleNormalPtr<ColorChange<TrRandom<TrWipeIn<200>, TrWipe<200>>,RED, GREEN, BLUE>, WHITE, 300, 800>(),
//    StylePtr<InOutTr<BLUE, TrColorCycle<10000, 0, 6000>, TrFade<800>, RED> >(),
    // StylePtr<InOutHelper<Stripes<20000,-60,HotPink,HotPink,Magenta,Magenta,Rgb<150,40,200>,Rgb<150,40,200>,Blue,Blue,DeepSkyBlue,DeepSkyBlue,Green,Green,Yellow,Yellow,DarkOrange,DarkOrange,Red,Red>,300,500,Black>>(),

    StylePtr<InOutHelper<EASYBLADE(OnPulse, WHITE), 300, 800, OffPulse> >(),
    "cyan1"},
#endif
#if 1
  { "SmthFuzz", "tracks/cantina.wav",
    StylePtr<Layers<RandomBlink<3000,Red,Black>,InOutTrL<TrWipe<300>,TrWipeIn<500>,Black>>>(),
    // StylePtr<ColorCycle<Rgb<0,0,50>, 10, 35, Cyan, 90, 1000, 6000>>(),
    StylePtr<Red>(),
    "ONE" },
#endif  
#if 0
  { "SmthFuzz", "tracks/cantina.wav",
    StylePtr<Layers<RandomBlink<3,Red,Black>,InOutTrL<TrWipe<300>,TrWipeIn<500>,Black>>>(),
//    StylePtr<InOutHelper<Layers<Red,AlphaL<White,LayerFunctions<
//            Bump<Scale<SlowNoise<Int<2000000>>,Int<14000>,Int<4000>>,Int<10000>>,
//            Bump<Scale<SlowNoise<Int<2000000>>,Int<10000>,Int<20000>>,Int<8000>>,
//            Bump<Scale<SlowNoise<Int<2000000>>,Int<29000>,Int<20000>>,Int<6000>>
//    >>>,300,500>>(),
    StylePtr<InOutHelper<SimpleClash<Lockup<Blast<InOutSparkTip<AudioFlicker<ColorChange<TrSmoothFade<450>,Green,Blue,Rgb<25,25,255>,Red,Rgb<255,50,0>,Rgb<200,100,0>,Rgb16<34702,0,65535>>,ColorChange<TrSmoothFade<450>,Rgb<25,200,0>,Rgb<0,0,200>,Rgb<20,20,200>,Rgb<175,0,0>,Rgb<200,25,0>,Rgb<175,75,0>,Rgb<125,0,200>>>,600,400,Snow>,Rgb<100,100,255>,350,200,750>,Pulsing<Gradient<AudioFlicker<ColorChange<TrSmoothFade<450>,Green,Blue,Rgb<25,25,255>,Red,Rgb<255,50,0>,Rgb<200,100,0>,Rgb16<34702,0,65535>>,ColorChange<TrSmoothFade<450>,Rgb<25,200,0>,Rgb<0,0,200>,Rgb<20,20,200>,Rgb<175,0,0>,Rgb<200,25,0>,Rgb<175,75,0>,Rgb<125,0,200>>>,AudioFlicker<ColorChange<TrSmoothFade<450>,Green,Blue,Rgb<25,25,255>,Red,Rgb<255,50,0>,Rgb<200,100,0>,Rgb16<34702,0,65535>>,ColorChange<TrSmoothFade<450>,Rgb<25,200,0>,Rgb<0,0,200>,Rgb<20,20,200>,Rgb<175,0,0>,Rgb<200,25,0>,Rgb<175,75,0>,Rgb<125,0,200>>>,BrownNoiseFlicker<AliceBlue,Strobe<SteelBlue,White,50,1>,100>,AudioFlicker<ColorChange<TrSmoothFade<450>,Green,Blue,Rgb<25,25,255>,Red,Rgb<255,50,0>,Rgb<200,100,0>,Rgb16<34702,0,65535>>,ColorChange<TrSmoothFade<450>,Rgb<25,200,0>,Rgb<0,0,200>,Rgb<20,20,200>,Rgb<175,0,0>,Rgb<200,25,0>,Rgb<175,75,0>,Rgb<125,0,200>>>,AudioFlicker<ColorChange<TrSmoothFade<450>,Green,Blue,Rgb<25,25,255>,Red,Rgb<255,50,0>,Rgb<200,100,0>,Rgb16<34702,0,65535>>,ColorChange<TrSmoothFade<450>,Rgb<25,200,0>,Rgb<0,0,200>,Rgb<20,20,200>,Rgb<175,0,0>,Rgb<200,25,0>,Rgb<175,75,0>,Rgb<125,0,200>>>,AudioFlicker<ColorChange<TrSmoothFade<450>,Green,Blue,Rgb<25,25,255>,Red,Rgb<255,50,0>,Rgb<200,100,0>,Rgb16<34702,0,65535>>,ColorChange<TrSmoothFade<450>,Rgb<25,200,0>,Rgb<0,0,200>,Rgb<20,20,200>,Rgb<175,0,0>,Rgb<200,25,0>,Rgb<175,75,0>,Rgb<125,0,200>>>>,Gradient<AudioFlicker<ColorChange<TrSmoothFade<450>,Green,Blue,Rgb<25,25,255>,Red,Rgb<255,50,0>,Rgb<200,100,0>,Rgb16<34702,0,65535>>,ColorChange<TrSmoothFade<450>,Rgb<25,200,0>,Rgb<0,0,200>,Rgb<20,20,200>,Rgb<175,0,0>,Rgb<200,25,0>,Rgb<175,75,0>,Rgb<125,0,200>>>,AudioFlicker<ColorChange<TrSmoothFade<450>,Green,Blue,Rgb<25,25,255>,Red,Rgb<255,50,0>,Rgb<200,100,0>,Rgb16<34702,0,65535>>,ColorChange<TrSmoothFade<450>,Rgb<25,200,0>,Rgb<0,0,200>,Rgb<20,20,200>,Rgb<175,0,0>,Rgb<200,25,0>,Rgb<175,75,0>,Rgb<125,0,200>>>,BrownNoiseFlicker<Blue,Strobe<AliceBlue,White,50,1>,100>,AudioFlicker<ColorChange<TrSmoothFade<450>,Green,Blue,Rgb<25,25,255>,Red,Rgb<255,50,0>,Rgb<200,100,0>,Rgb16<34702,0,65535>>,ColorChange<TrSmoothFade<450>,Rgb<25,200,0>,Rgb<0,0,200>,Rgb<20,20,200>,Rgb<175,0,0>,Rgb<200,25,0>,Rgb<175,75,0>,Rgb<125,0,200>>>,AudioFlicker<ColorChange<TrSmoothFade<450>,Green,Blue,Rgb<25,25,255>,Red,Rgb<255,50,0>,Rgb<200,100,0>,Rgb16<34702,0,65535>>,ColorChange<TrSmoothFade<450>,Rgb<25,200,0>,Rgb<0,0,200>,Rgb<20,20,200>,Rgb<175,0,0>,Rgb<200,25,0>,Rgb<175,75,0>,Rgb<125,0,200>>>>,3500>,HumpFlicker<ColorChange<TrSmoothFade<450>,Rgb<100,75,200>,Rgb<100,75,200>,Rgb<200,75,100>,Rgb<200,75,100>,Rgb<100,75,200>,Rgb<100,75,200>,Rgb<100,75,200>>,ColorChange<TrSmoothFade<450>,Rgb<0,255,75>,Rgb<200,75,100>,Rgb<100,75,200>,Rgb<100,75,200>,Rgb<30,30,255>,Rgb<30,30,255>,Blue>,100>>,HumpFlicker<ColorChange<TrSmoothFade<450>,Rgb<100,75,200>,Rgb<100,75,200>,Rgb<200,75,100>,Rgb<200,75,100>,Rgb<100,75,200>,Rgb<100,75,200>,Rgb<100,75,200>>,ColorChange<TrSmoothFade<450>,Rgb<0,255,75>,Rgb<200,75,100>,Rgb<100,75,200>,Rgb<100,75,200>,Rgb<30,30,255>,Rgb<30,30,255>,Blue>,100>,250>,600,400>>(),
    "ONE" },
#endif  
#if 0
  { "SmthFuzz", "tracks/cantina.wav",
    StylePtr<Layers<RandomBlink<3000,Red,Black>,InOutTrL<TrWipe<300>,TrWipeIn<500>,Black>>>(),
    StylePtr<Layers<RandomBlink<3000,Red,Black>,InOutTrL<TrWipe<300>,TrWipeIn<500>,Black>>>(),
    "ONE" },
#endif  
  { "SmthFuzz", "tracks/cantina.wav",
   StylePtr<InOutHelper<Layers<Red,AlphaL<White,LayerFunctions<
            Bump<Scale<SlowNoise<Int<2000000>>,Int<14000>,Int<4000>>,Int<10000>>,
            Bump<Scale<SlowNoise<Int<2000000>>,Int<10000>,Int<20000>>,Int<8000>>,
            Bump<Scale<SlowNoise<Int<2000000>>,Int<29000>,Int<20000>>,Int<6000>>
    >>>,300,500>>(),
    
    StylePtr<InOutSparkTip<Layers<
       ColorChange<TrSmoothFade<450>,Green,Blue,Rgb<25,25,255>,Red,Rgb<255,50,0>,Rgb<200,100,0>,Rgb16<34702,0,65535>>,
       AudioFlickerL<ColorChange<TrSmoothFade<450>,Rgb<25,200,0>,Rgb<0,0,200>,Rgb<20,20,200>,Rgb<175,0,0>,Rgb<200,25,0>,Rgb<175,75,0>,Rgb<125,0,200>>>,
       SimpleClashL<HumpFlicker<ColorChange<TrSmoothFade<450>,Rgb<100,75,200>,Rgb<100,75,200>,Rgb<200,75,100>,Rgb<200,75,100>,Rgb<75,100,200>,Rgb<75,100,200>,Rgb<100,75,200>>,ColorChange<TrSmoothFade<450>,Rgb<0,255,75>,Rgb<200,75,100>,Rgb<100,75,200>,Rgb<100,75,200>,Rgb<30,30,255>,Rgb<30,30,255>,Blue>,100>, 250>,
       ResponsiveLockupL<BrownNoiseFlicker<Blue,Strobe<AliceBlue,White,50,1>,100>>,
       ResponsiveDragL<HumpFlicker<ColorChange<TrSmoothFade<450>,Rgb<100,75,200>,Rgb<100,75,200>,Rgb<200,75,100>,Rgb<200,75,100>,Rgb<75,100,200>,Rgb<75,100,200>,Rgb<100,75,200>>,ColorChange<TrSmoothFade<450>,Rgb<0,255,75>,Rgb<200,75,100>,Rgb<100,75,200>,Rgb<100,75,200>,Rgb<30,30,255>,Rgb<30,30,255>,Blue>,100>>,
       ResponsiveLightningBlockL<BrownNoiseFlicker<Blue,Strobe<AliceBlue,White,50,1>,100>>,
       ResponsiveMeltL<HumpFlicker<ColorChange<TrSmoothFade<450>,Rgb<100,75,200>,Rgb<100,75,200>,Rgb<200,75,100>,Rgb<200,75,100>,Rgb<75,100,200>,Rgb<75,100,200>,Rgb<100,75,200>>,ColorChange<TrSmoothFade<450>,Rgb<0,255,75>,Rgb<200,75,100>,Rgb<100,75,200>,Rgb<100,75,200>,Rgb<30,30,255>,Rgb<30,30,255>,Blue>,100>>,
       BlastL<Rgb<100,100,255>>>,
       600,400, Snow>>(),
    
    "TWO" },
#if 0  
  { "SmthFuzz", "tracks/cantina.wav",
   StylePtr<InOutHelper<Layers<Red,AlphaL<White,LayerFunctions<
            Bump<Scale<SlowNoise<Int<2000000>>,Int<14000>,Int<4000>>,Int<10000>>,
            Bump<Scale<SlowNoise<Int<2000000>>,Int<10000>,Int<20000>>,Int<8000>>,
            Bump<Scale<SlowNoise<Int<2000000>>,Int<29000>,Int<20000>>,Int<6000>>
    >>>,300,500>>(),
//    StylePtr<Mix<BladeAngle<8192, 8192 * 3>, Red, Blue>>(),
//    StylePtr<ByteOrderStyle<Color8::GRB , InOutHelper<EASYBLADE(RED, WHITE), 300, 800> > >(),
//    StyleNormalPtr<StrobeX<BLACK, WHITE, Scale<SwingSpeed<450>, Int<2>, Int<20>>, Int<1>>, Rainbow, 300, 800>(),
//    StyleNormalPtr<ColorChange<TrFade<100>, Hue<8192*0>, Hue<8192*1>, Hue<8192*2>, Hue<8192*3>>, WHITE, 300, 800>(),
//    StylePtr<InOutHelper<LengthFinder<>, 300, 800>>(),
//    StyleRainbowPtr<300, 800>(),
    StylePtr<InOutHelper<EASYBLADE(OnPulse, WHITE), 300, 800, OffPulse> >(),
//    StylePtr<Rgb<0x00, 0xF2, 0xF3>>(),
//    StylePtr<Rgb<0x00, 0xF2, 0xF3>>(),
    "=RainboW++\n++BladE++" },
#endif  
#if 0  
  { "SmthJedi", "tracks/venus.wav",
    StylePtr<RotateColors<10000, InOutTr<BLUE, TrColorCycle<10000>, TrFade<800>>>>(),
    StylePtr<InOutHelper<EASYBLADE(OnPulse, WHITE), 300, 800, OffPulse> >(),
    "blorg" },
#endif
#if 0  
  
//    StyleNormalPtr<Gradient<ColorChange<TrFade<300>,RED, GREEN, BLUE>, ColorChange<TrFade<500>, CYAN, MAGENTA>>, WHITE, 300, 800>(), "cyan"},
  { "charging", "tracks/duel.wav",
    StylePtr< Mix<Sin<Int<20>, Int<8192>, Int<32768>>, Black, Mix<Bump<BatteryLevel, Int<8000>>, Black,
    Mix<BatteryLevel, Red, Red, Orange, Orange, Orange, Blue, Blue, Blue, Blue, Green, Green, Green> >>>(),
    "charging" },

  { "charging", "tracks/duel.wav",
    StylePtr< Mix<Sin<Int<20>, Int<8192>, Int<32768>>, Black, 
    Mix<BatteryLevel, Red, Red, Orange, Orange, Orange, Blue, Blue, Blue, Blue, Green, Green, Green> >>(),
    "charging" },

#if 0
  { "charging", "tracks/duel.wav",
    StylePtr< Mix<Bump<BatteryLevel, Int<8000>>, Black,
    Mix<BatteryLevel, Red, Red, Orange, Orange, Orange, Blue, Blue, Blue, Blue, Green, Green, Green> >>(),
    "charging" },

  { "TeensySF", "tracks/mars.wav", StyleNormalPtr<Stripes<1000, 1000, RED, GREEN, BLUE, CYAN, YELLOW, MAGENTA>, WHITE, 300, 800>(), "BLUE" },
  { "TeensySF", "tracks/mars.wav", StyleNormalPtr<RandomBlink<1000, RED, GREEN>, WHITE, 300, 800>(), "BLUE" },
  { "TeensySF", "tracks/mars.wav", StylePtr<FromFileStyle<>>(), "BLUE" },
  { "TeensySF", "tracks/cantina.wav", StylePtr<InOutHelper<SimpleClash<
    Lockup<Blast<Blue,White>,
           AudioFlicker<Blue,White>,
           AudioFlicker<Green,White>
    >,White>, 300, 800>>(), "DEFAULT" },
  { "TeensySF", "tracks/cantina.wav", StyleNormalPtr<BLUE, WHITE, 300, 800>(), "BLUE" },
  { "TeensySF", "tracks/cantina.wav",
    StylePtr<InOutHelper<LocalizedClash<
      Lockup<
        BlastFadeout<
          OnSpark<
            HumpFlicker<Black,Blue,5>,
          White,
          250>,
        White>,
      AudioFlicker<OnSpark<Blue,White,200>,Black>>,White,40>,300,800,Black>> (),
    "ONOFF" },
  { "TeensySF", "tracks/cantina.wav",
    StylePtr<InOutHelper<SimpleClash<Lockup<Blast<OnSpark<HumpFlicker<Black,Blue,5>,White,250>,White>,AudioFlicker<OnSpark<Blue,White,200>,Black>>,White,40>,300,800,Black>> (),
    "ONOFF" },
  { "TeensySF", "tracks/cantina.wav", StyleNormalPtr<Sparkle<BLUE>, WHITE, 300, 800>(), "BLUE" },
  { "TeensySF", "tracks/cantina.wav", StyleNormalPtr<RED, WHITE, 300, 800>(), "RED" },
  { "TeensySF", "tracks/cantina.wav", StyleNormalPtr<GREEN, WHITE, 300, 800>(), "GREEN" },

  { "savant", "tracks/mars.wav",
    StyleNormalPtr<HumpFlicker<Yellow, Red ,50>, WHITE, 300, 800, RED>(), "HumpFlicker"},
  
  { "TeensySF", "tracks/cantina.wav",
    StyleNormalPtr<CYAN, WHITE, 3000, 8000>(),
    "ONOFF" },
  { "font02", "tracks/cantina.wav",
    StylePtr<InOutHelper<SimpleClash<Lockup<Blast<OnSpark<HumpFlicker<BLACK, BLUE, 5>, WHITE, 250>, YELLOW>, AudioFlicker<OnSpark<BLUE, WHITE, 200>, YELLOW>>, AudioFlicker<BLUE, YELLOW>, 200>, 400, 800>>(),
    "ONOFF" },
#endif
  { "font02", "tracks/cantina.wav", StyleRainbowPtr<300, 800>(),
    "=RainboW++\n++BladE++" },
  { "graflex4", "tracks/title.wav", StyleNormalPtr<CYAN, WHITE, 300, 800>(), "cyan" },
  { "graflex4", "tracks/cantina.wav", StyleNormalPtr<BLUE, RED, 300, 800>(), "blue" },
  { "caliban", "tracks/duel.wav", StyleFirePtr<RED, YELLOW>(), "red fire" },
  { "igniter/font2", "tracks/vader.wav", StyleNormalPtr<RED, WHITE, 300, 800>(), "red" },
  { "graflex5", "tracks/title.wav", StyleFirePtr<BLUE, CYAN>(), "blue fire" },
  { "igniter/font4", "tracks/duel.wav", StyleNormalPtr<GREEN, WHITE, 300, 800>(), "green" },
  { "graflex4", "tracks/duel.wav", StyleNormalPtr<WHITE, RED, 300, 800>(), "white" },
  { "graflex4", "tracks/walls.wav", StyleNormalPtr<YELLOW, BLUE, 300, 800>(), "yellow" },
  { "graflex4", "tracks/title.wav", StyleNormalPtr<MAGENTA, WHITE, 300, 800>(), "magenta" },
  { "graflex5", "tracks/cantina.wav", StyleStrobePtr<WHITE, RED, 15, 300, 800>(), "white" },
//  { "graflex5", "tracks/cantina.wav", &style_pov },

  { "charging", "tracks/duel.wav", &style_charging, "charging" },
#endif  
};

BladeConfig blades[] = {
#if 0  
  { 1,
    SubBlade(0, 1, WS2811BladePtr<10, WS2811_800kHz | WS2811_GRB , bladePin, PowerPINS<bladePowerPin1>>()),
    SubBlade(8, 9, NULL),
    CONFIGARRAY(testing_presets), "save" },
//  { 130000, WS2811BladePtr<97, WS2811_800kHz, blade2Pin, PowerPINS<bladePowerPin1, bladePowerPin2, bladePowerPin3>>(), CONFIGARRAY(testing_presets) }
//  { 130000, WS281XBladePtr<131, blade2Pin, Color8::RGBw>(), CONFIGARRAY(testing_presets) },
#endif  
#if 1 
  // Testing configuration.
//  { 130000, StringBladePtr<Blue3mmLED>(), CONFIGARRAY(testing_presets) }
//  { 1, WS2811BladePtr<10, WS2811_800kHz | WS2811_GRB , bladePin, PowerPINS<bladePowerPin1>>(), CONFIGARRAY(testing_presets) }
  { 1,
//    DimBlade(10.0, SubBladeReverse(0, 143, WS2811BladePtr<144, WS2811_800kHz | WS2811_GRB , bladePin, PowerPINS<bladePowerPin1>>())),
    DimBlade(10.0, SubBladeReverse(0, 9, WS2811BladePtr<10, WS2811_800kHz | WS2811_GRB , bladePin, PowerPINS<bladePowerPin1>>())),
//    DimBlade(5.0, WS2811BladePtr<10, WS2811_800kHz | WS2811_GRB , bladePin, PowerPINS<bladePowerPin1>>()),
//    SimpleBladePtr<CreeXPE2WhiteTemplate<550>, NoLED, NoLED, NoLED, bladePowerPin6, -1, -1, -1>(),
//    WS2811BladePtr<97, WS2811_800kHz, blade2Pin, PowerPINS<bladePowerPin2>>(),
<<<<<<< HEAD
    SPIBladePtr<99, blade2Pin, blade3Pin, Color8::BGR, PowerPINS<bladePowerPin2>, 12000000> (),
//    WS2811BladePtr<30, WS2811_800kHz | WS2811_GRB, blade2Pin, PowerPINS<bladePowerPin2>>(),
=======
//    WS2811BladePtr<30, WS2811_800kHz | WS2811_GRB, blade2Pin, PowerPINS<bladePowerPin2>>(),
    SaviBladePtr<blade2Pin, PowerPINS<bladePowerPin2>>(),
>>>>>>> 61b16816
    CONFIGARRAY(testing_presets) },
//  { 130000, WS2811BladePtr<97, WS2811_800kHz, blade2Pin, PowerPINS<bladePowerPin1, bladePowerPin2, bladePowerPin3>>(), CONFIGARRAY(testing_presets) }
//  { 130000, WS281XBladePtr<131, blade2Pin, Color8::RGBw>(), CONFIGARRAY(testing_presets) },
#endif

#if 0
  { NO_BLADE,
    WS2811BladePtr<10, WS2811_800kHz | WS2811_RGB , bladePin, PowerPINS<bladePowerPin1>>(),
//    WS2811BladePtr<10, WS2811_800kHz | WS2811_GRB , blade4Pin, PowerPINS<bladePowerPin1>>(),
//    DimBlade(5.0, WS2811BladePtr<10, WS2811_800kHz | WS2811_GRB , bladePin, PowerPINS<bladePowerPin1>>()),
    SimpleBladePtr<CreeXPE2WhiteTemplate<550>, NoLED, NoLED, NoLED, bladePowerPin6, -1, -1, -1>(),
    CONFIGARRAY(testing_presets) }
//  { 130000, WS2811BladePtr<97, WS2811_800kHz, blade2Pin, PowerPINS<bladePowerPin1, bladePowerPin2, bladePowerPin3>>(), CONFIGARRAY(testing_presets) }
//  { 130000, WS281XBladePtr<131, blade2Pin, Color8::RGBw>(), CONFIGARRAY(testing_presets) },
#endif
  
};

#endif

#ifdef CONFIG_BUTTONS
// There are currently three available button classes:
// Button (standard momentary button)
// TouchButton (similar to momentary button, but reacts to touch).
// LatchingButton (on/off button, always controls ignition)

//LatchingButton PowerButton(BUTTON_POWER, powerButtonPin, "pow");
Button PowerButton(BUTTON_POWER, powerButtonPin, "pow");
Button AuxButton(BUTTON_AUX, auxPin, "aux");
Button Aux2Button(BUTTON_AUX2, aux2Pin, "aux2");

//TouchButton PowerButton(BUTTON_POWER, powerButtonPin, 900, "pow");
//TouchButton AuxButton(BUTTON_AUX, auxPin, 900, "aux");
//TouchButton Aux2Button(BUTTON_AUX2, aux2Pin, 900, "aux2");

//IRReceiver<blade3Pin> ir_receiver;
//BlasterDecoder blaster_decoder;
//NECDecoder nec_decoder;
//RC6Decoder rc6_decoder;
//PrintDecoder print_decoder;
#endif<|MERGE_RESOLUTION|>--- conflicted
+++ resolved
@@ -250,13 +250,9 @@
 //    DimBlade(5.0, WS2811BladePtr<10, WS2811_800kHz | WS2811_GRB , bladePin, PowerPINS<bladePowerPin1>>()),
 //    SimpleBladePtr<CreeXPE2WhiteTemplate<550>, NoLED, NoLED, NoLED, bladePowerPin6, -1, -1, -1>(),
 //    WS2811BladePtr<97, WS2811_800kHz, blade2Pin, PowerPINS<bladePowerPin2>>(),
-<<<<<<< HEAD
-    SPIBladePtr<99, blade2Pin, blade3Pin, Color8::BGR, PowerPINS<bladePowerPin2>, 12000000> (),
-//    WS2811BladePtr<30, WS2811_800kHz | WS2811_GRB, blade2Pin, PowerPINS<bladePowerPin2>>(),
-=======
+//    SPIBladePtr<99, blade2Pin, blade3Pin, Color8::BGR, PowerPINS<bladePowerPin2>, 12000000> (),
 //    WS2811BladePtr<30, WS2811_800kHz | WS2811_GRB, blade2Pin, PowerPINS<bladePowerPin2>>(),
     SaviBladePtr<blade2Pin, PowerPINS<bladePowerPin2>>(),
->>>>>>> 61b16816
     CONFIGARRAY(testing_presets) },
 //  { 130000, WS2811BladePtr<97, WS2811_800kHz, blade2Pin, PowerPINS<bladePowerPin1, bladePowerPin2, bladePowerPin3>>(), CONFIGARRAY(testing_presets) }
 //  { 130000, WS281XBladePtr<131, blade2Pin, Color8::RGBw>(), CONFIGARRAY(testing_presets) },
