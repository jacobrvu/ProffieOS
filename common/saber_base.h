#ifndef COMMON_SABER_BASE_H
#define COMMON_SABER_BASE_H

// SaberBase is our main class for distributing saber-related events, such
// as on/off/clash/etc. to where they need to go. Each SABERFUN below
// has a corresponding SaberBase::Do* function which invokes that function
// on all active SaberBases.
class SaberBase;
extern SaberBase* saberbases;

class SaberBase {
protected:
  void Link(SaberBase* x) {
    CHECK_LL(SaberBase, saberbases, next_saber_);
    noInterrupts();
    x->next_saber_ = saberbases;
    saberbases = x;
    interrupts();
    CHECK_LL(SaberBase, saberbases, next_saber_);
  }
  void Unlink(const SaberBase* x) {
    CHECK_LL(SaberBase, saberbases, next_saber_);
    for (SaberBase** i = &saberbases; *i; i = &(*i)->next_saber_) {
      if (*i == x) {
        *i = x->next_saber_;
        CHECK_LL(SaberBase, saberbases, next_saber_);
        return;
      }
    }
    CHECK_LL(SaberBase, saberbases, next_saber_);
  }

  SaberBase() { Link(this); }
  explicit SaberBase(NoLink _) {}
  ~SaberBase() { Unlink(this); }

public:
  enum OffType {
    OFF_NORMAL,
    OFF_BLAST,
  };

  static bool IsOn() { return on_; }
  static void TurnOn() {
    on_ = true;
    SaberBase::DoOn();
  }
  static void TurnOff(OffType off_type) {
    on_ = false;
    last_motion_request_ = millis();
    SaberBase::DoOff(off_type);
  }

  static bool MotionRequested() {
#if NUM_BUTTONS == 0
    return true;
#else
    return IsOn() || (millis() - last_motion_request_) < 20000;
#endif
  }
  static void RequestMotion() {
    last_motion_request_ = millis();
  }

  enum LockupType {
    LOCKUP_NONE,
    LOCKUP_NORMAL,
    LOCKUP_DRAG,
  };
  static LockupType Lockup() { return lockup_; }
  static void SetLockup(LockupType lockup) { lockup_ = lockup; }

  // 1.0 = kDefaultVolume
  // This is really just for sound fonts.
  virtual void SetHumVolume(float volume) {}
  virtual void StartSwing() {}
  virtual float SetSwingVolume(float swing_strength, float mixhum) {
    return mixhum;
  }
<<<<<<< HEAD
  
=======

>>>>>>> 02a1a9e7
#define SABERFUN(NAME, TYPED_ARGS, ARGS)                        \
public:                                                         \
  static void Do##NAME TYPED_ARGS {                             \
    CHECK_LL(SaberBase, saberbases, next_saber_);               \
    for (SaberBase *p = saberbases; p; p = p->next_saber_) {    \
      p->SB_##NAME ARGS;                                        \
    }                                                           \
    CHECK_LL(SaberBase, saberbases, next_saber_);               \
  }                                                             \
                                                                \
  virtual void SB_##NAME TYPED_ARGS {}

#define SABERBASEFUNCTIONS()                     \
  SABERFUN(Clash, (), ());                       \
  SABERFUN(Stab, (), ());                        \
  SABERFUN(On, (), ());                          \
  SABERFUN(Off, (OffType off_type), (off_type)); \
  SABERFUN(Force, (), ());                       \
  SABERFUN(Blast, (), ());                       \
  SABERFUN(Boot, (), ());                        \
  SABERFUN(NewFont, (), ());                     \
  SABERFUN(BeginLockup, (), ());                 \
  SABERFUN(EndLockup, (), ());                   \
                                                 \
  SABERFUN(Top, (), ());                         \
  SABERFUN(Relax, (), ());                       \
  SABERFUN(IsOn, (bool* on), (on));              \
  SABERFUN(Message, (const char* msg), (msg));

  SABERBASEFUNCTIONS();
#undef SABERFUN

  /* Swing rotation speed degrees per second */
  static void DoMotion(Vec3 gyro, bool clear) {
#ifdef INVERT_ORIENTATION
    gyro.x = -gyro.x;
#endif
    CHECK_LL(SaberBase, saberbases, next_saber_);
    for (SaberBase *p = saberbases; p; p = p->next_saber_) {
      p->SB_Motion(gyro, clear);
    }
    CHECK_LL(SaberBase, saberbases, next_saber_);
  }
  virtual void SB_Motion(const Vec3& gyro, bool clear) {}

  /* Acceleration in g */
  static void DoAccel(Vec3 gyro, bool clear) {
#ifdef INVERT_ORIENTATION
    gyro.x = -gyro.x;
#endif
    CHECK_LL(SaberBase, saberbases, next_saber_);
    for (SaberBase *p = saberbases; p; p = p->next_saber_) {
      p->SB_Accel(gyro, clear);
    }
    CHECK_LL(SaberBase, saberbases, next_saber_);
  }
  virtual void SB_Accel(const Vec3& gyro, bool clear) {}

private:
  static bool on_;
  static LockupType lockup_;
  static uint32_t last_motion_request_;
  SaberBase* next_saber_;
};

#endif<|MERGE_RESOLUTION|>--- conflicted
+++ resolved
@@ -77,11 +77,7 @@
   virtual float SetSwingVolume(float swing_strength, float mixhum) {
     return mixhum;
   }
-<<<<<<< HEAD
-  
-=======
 
->>>>>>> 02a1a9e7
 #define SABERFUN(NAME, TYPED_ARGS, ARGS)                        \
 public:                                                         \
   static void Do##NAME TYPED_ARGS {                             \
