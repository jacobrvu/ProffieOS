--- conflicted
+++ resolved
@@ -31,17 +31,10 @@
     offset_ = (millis() - this->start_millis()) * 32768 / wave_ms_.getInteger(0);
   }
 private:
-<<<<<<< HEAD
-  SVFWrapper<WAVE_CENTER> wave_center_;
+  PONUA SVFWrapper<WAVE_CENTER> wave_center_;
   int center_;
   
-  SVFWrapper<WAVE_SIZE> wave_size_;
-=======
-  PONUA WAVE_CENTER wave_center_;
-  int center_;
-  
-  PONUA WAVE_SIZE wave_size_;
->>>>>>> 5b9230d3
+  PONUA SVFWrapper<WAVE_SIZE> wave_size_;
   int size_;
 
   int mix_;
